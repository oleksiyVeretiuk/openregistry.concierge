--- conflicted
+++ resolved
@@ -27,16 +27,11 @@
     retry_on_error,
     create_filter_condition
 )
-<<<<<<< HEAD
-from openregistry.concierge.constants import TZ
 from openregistry.concierge.loki.utils import (
     calculate_business_date,
     log_assets_message
 )
-=======
 from openregistry.concierge.constants import TZ, AUCTION_CREATE_MESSAGE_ID
-from openregistry.concierge.loki.utils import calculate_business_date
->>>>>>> cc95007c
 from openregistry.concierge.loki.constants import (
     KEYS_FOR_LOKI_PATCH,
     NEXT_STATUS_CHANGE,
@@ -213,7 +208,7 @@
         auction = self.lots_client.patch_resource_item_subitem(
             resource_item_id=lot_id,
             patch_data={'data': data},
-            subitem_name='related-processes',
+            subitem_name='related_processes',
             subitem_id=related_process_id
         )
         logger.info("Successfully patched Lot.relatedProcess {} from Lot {})".format(related_process_id, lot_id))
